--- conflicted
+++ resolved
@@ -1,11 +1,5 @@
-<<<<<<< HEAD
-import { ProviderV1 } from '@ai-sdk/provider';
-import { EmbeddingModel, ImageModel, LanguageModel, Provider } from '../types';
-import { NoSuchModelError } from '@ai-sdk/provider';
-=======
 import { NoSuchModelError, ProviderV1 } from '@ai-sdk/provider';
 import { EmbeddingModel, ImageModel, LanguageModel, Provider } from '../types';
->>>>>>> 3a01f301
 
 /**
  * Creates a custom provider with specified language models, text embedding models, and an optional fallback provider.
