--- conflicted
+++ resolved
@@ -7,22 +7,14 @@
 export async function processChatTextResponse<MESSAGE_METADATA = unknown>({
   stream,
   onFinish,
-<<<<<<< HEAD
   store,
   update,
   chatId,
   generateId = generateIdFunction,
 }: {
   stream: ReadableStream<Uint8Array>;
-  onFinish: UseChatOptions<MESSAGE_METADATA>['onFinish'];
-  update: (options: { message: UIMessage<MESSAGE_METADATA> }) => void;
-=======
-  generateId = generateIdFunction,
-}: {
-  stream: ReadableStream<Uint8Array>;
   update: (options: { message: UIMessage<MESSAGE_METADATA> }) => void;
   onFinish: UseChatOptions<MESSAGE_METADATA>['onFinish'];
->>>>>>> 047ee17b
   generateId?: () => string;
   store: ChatStore;
   chatId: string;
