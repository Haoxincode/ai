--- conflicted
+++ resolved
@@ -220,20 +220,15 @@
         });
       }
     },
-<<<<<<< HEAD
     onFinishStepPart(value) {
       store.clearStepPartialState({
         id: chatId,
         isContinued: value.isContinued,
       });
-=======
-    onFinishStepPart() {
-      step += 1;
-
-      // reset the current text and reasoning parts
-      currentTextPart = undefined;
-      currentReasoningPart = undefined;
->>>>>>> bfbfc4cf
+
+      // reset the current text and reasoning parts - todo: grace review
+      // currentTextPart = undefined;
+      //currentReasoningPart = undefined;
     },
     async onStartStepPart(value) {
       // Add a step boundary part to the message
