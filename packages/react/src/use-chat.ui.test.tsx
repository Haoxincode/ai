--- conflicted
+++ resolved
@@ -8,7 +8,6 @@
 import '@testing-library/jest-dom/vitest';
 import { screen, waitFor } from '@testing-library/react';
 import userEvent from '@testing-library/user-event';
-<<<<<<< HEAD
 import {
   ChatStore,
   getToolInvocations,
@@ -16,9 +15,6 @@
   UIMessageStreamPart,
 } from 'ai';
 import { mockValues } from 'ai/test';
-=======
-import { getToolInvocations, UIMessage, UIMessageStreamPart } from 'ai';
->>>>>>> 047ee17b
 import React, { useEffect, useRef, useState } from 'react';
 import { setupTestComponent } from './setup-test-component';
 import { useChat } from './use-chat';
@@ -91,13 +87,10 @@
     onFinishCalls = [];
   });
 
-<<<<<<< HEAD
   afterEach(() => {
     store.clear();
   });
-
-=======
->>>>>>> 047ee17b
+  
   it('should show streamed response', async () => {
     server.urls['/api/chat'].response = {
       type: 'stream-chunks',
@@ -385,10 +378,7 @@
         onFinishCalls.push(options);
       },
       generateId: mockId(),
-<<<<<<< HEAD
       store,
-=======
->>>>>>> 047ee17b
     });
 
     return (
